// Copyright 2015 Citra Emulator Project
// Licensed under GPLv2 or any later version
// Refer to the license.txt file included.

#include <array>
#include <cstddef>
#include <cstring>
#include "common/assert.h"
#include "common/bit_field.h"
#include "common/bit_set.h"
#include "common/logging/log.h"
#include "core/core.h"
#include "video_core/regs_framebuffer.h"
#include "video_core/regs_lighting.h"
#include "video_core/regs_rasterizer.h"
#include "video_core/regs_texturing.h"
#include "video_core/renderer_opengl/gl_rasterizer.h"
#include "video_core/renderer_opengl/gl_shader_decompiler.h"
#include "video_core/renderer_opengl/gl_shader_gen.h"
#include "video_core/renderer_opengl/gl_shader_util.h"
#include "video_core/video_core.h"

using Pica::FramebufferRegs;
using Pica::LightingRegs;
using Pica::RasterizerRegs;
using Pica::TexturingRegs;
using TevStageConfig = TexturingRegs::TevStageConfig;
using VSOutputAttributes = RasterizerRegs::VSOutputAttributes;

namespace GLShader {

static const std::string UniformBlockDef = R"(
#define NUM_TEV_STAGES 6
#define NUM_LIGHTS 8
#define NUM_LIGHTING_SAMPLERS 24

struct LightSrc {
    vec3 specular_0;
    vec3 specular_1;
    vec3 diffuse;
    vec3 ambient;
    vec3 position;
    vec3 spot_direction;
    float dist_atten_bias;
    float dist_atten_scale;
};

layout (std140) uniform shader_data {
    int framebuffer_scale;
    int alphatest_ref;
    float depth_scale;
    float depth_offset;
    float shadow_bias_constant;
    float shadow_bias_linear;
    int scissor_x1;
    int scissor_y1;
    int scissor_x2;
    int scissor_y2;
    int fog_lut_offset;
    int proctex_noise_lut_offset;
    int proctex_color_map_offset;
    int proctex_alpha_map_offset;
    int proctex_lut_offset;
    int proctex_diff_lut_offset;
    ivec4 lighting_lut_offset[NUM_LIGHTING_SAMPLERS / 4];
    vec3 fog_color;
    vec2 proctex_noise_f;
    vec2 proctex_noise_a;
    vec2 proctex_noise_p;
    vec3 lighting_global_ambient;
    LightSrc light_src[NUM_LIGHTS];
    vec4 const_color[NUM_TEV_STAGES];
    vec4 tev_combiner_buffer_color;
    vec4 clip_coef;
};
)";

static std::string GetVertexInterfaceDeclaration(bool is_output, bool separable_shader) {
    std::string out;

    auto append_variable = [&](const char* var, int location) {
        if (separable_shader) {
            out += "layout (location=" + std::to_string(location) + ") ";
        }
        out += std::string(is_output ? "out " : "in ") + var + ";\n";
    };

    append_variable("vec4 primary_color", ATTRIBUTE_COLOR);
    append_variable("vec2 texcoord0", ATTRIBUTE_TEXCOORD0);
    append_variable("vec2 texcoord1", ATTRIBUTE_TEXCOORD1);
    append_variable("vec2 texcoord2", ATTRIBUTE_TEXCOORD2);
    append_variable("float texcoord0_w", ATTRIBUTE_TEXCOORD0_W);
    append_variable("vec4 normquat", ATTRIBUTE_NORMQUAT);
    append_variable("vec3 view", ATTRIBUTE_VIEW);

    if (is_output && separable_shader) {
        // gl_PerVertex redeclaration is required for separate shader object
        out += R"(
out gl_PerVertex {
    vec4 gl_Position;
    float gl_ClipDistance[2];
};
)";
    }

    return out;
}

PicaFSConfig PicaFSConfig::BuildFromRegs(const Pica::Regs& regs) {
    PicaFSConfig res;

    auto& state = res.state;

    state.scissor_test_mode = regs.rasterizer.scissor_test.mode;

    state.depthmap_enable = regs.rasterizer.depthmap_enable;

    state.alpha_test_func = regs.framebuffer.output_merger.alpha_test.enable
                                ? regs.framebuffer.output_merger.alpha_test.func.Value()
                                : Pica::FramebufferRegs::CompareFunc::Always;

    state.texture0_type = regs.texturing.texture0.type;

    state.texture2_use_coord1 = regs.texturing.main_config.texture2_use_coord1 != 0;

    // Copy relevant tev stages fields.
    // We don't sync const_color here because of the high variance, it is a
    // shader uniform instead.
    const auto& tev_stages = regs.texturing.GetTevStages();
    DEBUG_ASSERT(state.tev_stages.size() == tev_stages.size());
    for (size_t i = 0; i < tev_stages.size(); i++) {
        const auto& tev_stage = tev_stages[i];
        state.tev_stages[i].sources_raw = tev_stage.sources_raw;
        state.tev_stages[i].modifiers_raw = tev_stage.modifiers_raw;
        state.tev_stages[i].ops_raw = tev_stage.ops_raw;
        state.tev_stages[i].scales_raw = tev_stage.scales_raw;
    }

    state.fog_mode = regs.texturing.fog_mode;
    state.fog_flip = regs.texturing.fog_flip != 0;

    state.combiner_buffer_input = regs.texturing.tev_combiner_buffer_input.update_mask_rgb.Value() |
                                  regs.texturing.tev_combiner_buffer_input.update_mask_a.Value()
                                      << 4;

    // Fragment lighting

    state.lighting.enable = !regs.lighting.disable;
    state.lighting.src_num = regs.lighting.max_light_index + 1;

    for (unsigned light_index = 0; light_index < state.lighting.src_num; ++light_index) {
        unsigned num = regs.lighting.light_enable.GetNum(light_index);
        const auto& light = regs.lighting.light[num];
        state.lighting.light[light_index].num = num;
        state.lighting.light[light_index].directional = light.config.directional != 0;
        state.lighting.light[light_index].two_sided_diffuse = light.config.two_sided_diffuse != 0;
        state.lighting.light[light_index].geometric_factor_0 = light.config.geometric_factor_0 != 0;
        state.lighting.light[light_index].geometric_factor_1 = light.config.geometric_factor_1 != 0;
        state.lighting.light[light_index].dist_atten_enable =
            !regs.lighting.IsDistAttenDisabled(num);
        state.lighting.light[light_index].spot_atten_enable =
            !regs.lighting.IsSpotAttenDisabled(num);
        state.lighting.light[light_index].shadow_enable = !regs.lighting.IsShadowDisabled(num);
    }

    state.lighting.lut_d0.enable = regs.lighting.config1.disable_lut_d0 == 0;
    state.lighting.lut_d0.abs_input = regs.lighting.abs_lut_input.disable_d0 == 0;
    state.lighting.lut_d0.type = regs.lighting.lut_input.d0.Value();
    state.lighting.lut_d0.scale = regs.lighting.lut_scale.GetScale(regs.lighting.lut_scale.d0);

    state.lighting.lut_d1.enable = regs.lighting.config1.disable_lut_d1 == 0;
    state.lighting.lut_d1.abs_input = regs.lighting.abs_lut_input.disable_d1 == 0;
    state.lighting.lut_d1.type = regs.lighting.lut_input.d1.Value();
    state.lighting.lut_d1.scale = regs.lighting.lut_scale.GetScale(regs.lighting.lut_scale.d1);

    // this is a dummy field due to lack of the corresponding register
    state.lighting.lut_sp.enable = true;
    state.lighting.lut_sp.abs_input = regs.lighting.abs_lut_input.disable_sp == 0;
    state.lighting.lut_sp.type = regs.lighting.lut_input.sp.Value();
    state.lighting.lut_sp.scale = regs.lighting.lut_scale.GetScale(regs.lighting.lut_scale.sp);

    state.lighting.lut_fr.enable = regs.lighting.config1.disable_lut_fr == 0;
    state.lighting.lut_fr.abs_input = regs.lighting.abs_lut_input.disable_fr == 0;
    state.lighting.lut_fr.type = regs.lighting.lut_input.fr.Value();
    state.lighting.lut_fr.scale = regs.lighting.lut_scale.GetScale(regs.lighting.lut_scale.fr);

    state.lighting.lut_rr.enable = regs.lighting.config1.disable_lut_rr == 0;
    state.lighting.lut_rr.abs_input = regs.lighting.abs_lut_input.disable_rr == 0;
    state.lighting.lut_rr.type = regs.lighting.lut_input.rr.Value();
    state.lighting.lut_rr.scale = regs.lighting.lut_scale.GetScale(regs.lighting.lut_scale.rr);

    state.lighting.lut_rg.enable = regs.lighting.config1.disable_lut_rg == 0;
    state.lighting.lut_rg.abs_input = regs.lighting.abs_lut_input.disable_rg == 0;
    state.lighting.lut_rg.type = regs.lighting.lut_input.rg.Value();
    state.lighting.lut_rg.scale = regs.lighting.lut_scale.GetScale(regs.lighting.lut_scale.rg);

    state.lighting.lut_rb.enable = regs.lighting.config1.disable_lut_rb == 0;
    state.lighting.lut_rb.abs_input = regs.lighting.abs_lut_input.disable_rb == 0;
    state.lighting.lut_rb.type = regs.lighting.lut_input.rb.Value();
    state.lighting.lut_rb.scale = regs.lighting.lut_scale.GetScale(regs.lighting.lut_scale.rb);

    state.lighting.config = regs.lighting.config0.config;
    state.lighting.enable_primary_alpha = regs.lighting.config0.enable_primary_alpha;
    state.lighting.enable_secondary_alpha = regs.lighting.config0.enable_secondary_alpha;
    state.lighting.bump_mode = regs.lighting.config0.bump_mode;
    state.lighting.bump_selector = regs.lighting.config0.bump_selector;
    state.lighting.bump_renorm = regs.lighting.config0.disable_bump_renorm == 0;
    state.lighting.clamp_highlights = regs.lighting.config0.clamp_highlights != 0;

    state.lighting.enable_shadow = regs.lighting.config0.enable_shadow != 0;
    state.lighting.shadow_primary = regs.lighting.config0.shadow_primary != 0;
    state.lighting.shadow_secondary = regs.lighting.config0.shadow_secondary != 0;
    state.lighting.shadow_invert = regs.lighting.config0.shadow_invert != 0;
    state.lighting.shadow_alpha = regs.lighting.config0.shadow_alpha != 0;
    state.lighting.shadow_selector = regs.lighting.config0.shadow_selector;

    state.proctex.enable = regs.texturing.main_config.texture3_enable;
    if (state.proctex.enable) {
        state.proctex.coord = regs.texturing.main_config.texture3_coordinates;
        state.proctex.u_clamp = regs.texturing.proctex.u_clamp;
        state.proctex.v_clamp = regs.texturing.proctex.v_clamp;
        state.proctex.color_combiner = regs.texturing.proctex.color_combiner;
        state.proctex.alpha_combiner = regs.texturing.proctex.alpha_combiner;
        state.proctex.separate_alpha = regs.texturing.proctex.separate_alpha;
        state.proctex.noise_enable = regs.texturing.proctex.noise_enable;
        state.proctex.u_shift = regs.texturing.proctex.u_shift;
        state.proctex.v_shift = regs.texturing.proctex.v_shift;
        state.proctex.lut_width = regs.texturing.proctex_lut.width;
        state.proctex.lut_offset = regs.texturing.proctex_lut_offset;
        state.proctex.lut_filter = regs.texturing.proctex_lut.filter;
    }

    state.shadow_rendering = regs.framebuffer.output_merger.fragment_operation_mode ==
                             Pica::FramebufferRegs::FragmentOperationMode::Shadow;

    state.shadow_texture_orthographic = regs.texturing.shadow.orthographic != 0;
    state.shadow_texture_bias = regs.texturing.shadow.bias << 1;

    return res;
}

void PicaShaderConfigCommon::Init(const Pica::ShaderRegs& regs, Pica::Shader::ShaderSetup& setup) {
    program_hash = setup.GetProgramCodeHash();
    swizzle_hash = setup.GetSwizzleDataHash();
    main_offset = regs.main_offset;
    sanitize_mul = VideoCore::g_hw_shader_accurate_mul;

    num_outputs = 0;
    output_map.fill(16);

    for (int reg : Common::BitSet<u32>(regs.output_mask)) {
        output_map[reg] = num_outputs++;
    }
}

void PicaGSConfigCommonRaw::Init(const Pica::Regs& regs) {
    vs_output_attributes = Common::BitSet<u32>(regs.vs.output_mask).Count();
    gs_output_attributes = vs_output_attributes;

    semantic_maps.fill({16, 0});
    for (u32 attrib = 0; attrib < regs.rasterizer.vs_output_total; ++attrib) {
        std::array<VSOutputAttributes::Semantic, 4> semantics = {
            regs.rasterizer.vs_output_attributes[attrib].map_x,
            regs.rasterizer.vs_output_attributes[attrib].map_y,
            regs.rasterizer.vs_output_attributes[attrib].map_z,
            regs.rasterizer.vs_output_attributes[attrib].map_w};
        for (u32 comp = 0; comp < 4; ++comp) {
            const auto semantic = semantics[comp];
            if (static_cast<size_t>(semantic) < 24) {
                semantic_maps[static_cast<size_t>(semantic)] = {attrib, comp};
            } else if (semantic != VSOutputAttributes::INVALID) {
                NGLOG_ERROR(Render_OpenGL, "Invalid/unknown semantic id: {}",
                            static_cast<u32>(semantic));
            }
        }
    }
}

void PicaGSConfigRaw::Init(const Pica::Regs& regs, Pica::Shader::ShaderSetup& setup) {
    PicaShaderConfigCommon::Init(regs.gs, setup);
    PicaGSConfigCommonRaw::Init(regs);

    num_inputs = regs.gs.max_input_attribute_index + 1;
    input_map.fill(16);

    for (u32 attr = 0; attr < num_inputs; ++attr) {
        input_map[regs.gs.GetRegisterForAttribute(attr)] = attr;
    }

    attributes_per_vertex = regs.pipeline.vs_outmap_total_minus_1_a + 1;

    gs_output_attributes = num_outputs;
}

/// Detects if a TEV stage is configured to be skipped (to avoid generating unnecessary code)
static bool IsPassThroughTevStage(const TevStageConfig& stage) {
    return (stage.color_op == TevStageConfig::Operation::Replace &&
            stage.alpha_op == TevStageConfig::Operation::Replace &&
            stage.color_source1 == TevStageConfig::Source::Previous &&
            stage.alpha_source1 == TevStageConfig::Source::Previous &&
            stage.color_modifier1 == TevStageConfig::ColorModifier::SourceColor &&
            stage.alpha_modifier1 == TevStageConfig::AlphaModifier::SourceAlpha &&
            stage.GetColorMultiplier() == 1 && stage.GetAlphaMultiplier() == 1);
}

static std::string SampleTexture(const PicaFSConfig& config, unsigned texture_unit) {
    const auto& state = config.state;
    switch (texture_unit) {
    case 0:
        // Only unit 0 respects the texturing type
        switch (state.texture0_type) {
        case TexturingRegs::TextureConfig::Texture2D:
            return "texture(tex0, texcoord0)";
        case TexturingRegs::TextureConfig::Projection2D:
            return "textureProj(tex0, vec3(texcoord0, texcoord0_w))";
        case TexturingRegs::TextureConfig::TextureCube:
            return "texture(tex_cube, vec3(texcoord0, texcoord0_w))";
        case TexturingRegs::TextureConfig::Shadow2D:
            return "shadowTexture(texcoord0, texcoord0_w)";
        case TexturingRegs::TextureConfig::ShadowCube:
            return "shadowTextureCube(texcoord0, texcoord0_w)";
        default:
            NGLOG_CRITICAL(HW_GPU, "Unhandled texture type {:x}",
                           static_cast<int>(state.texture0_type));
            UNIMPLEMENTED();
            return "texture(tex0, texcoord0)";
        }
    case 1:
        return "texture(tex1, texcoord1)";
    case 2:
        if (state.texture2_use_coord1)
            return "texture(tex2, texcoord1)";
        else
            return "texture(tex2, texcoord2)";
    case 3:
        if (state.proctex.enable) {
            return "ProcTex()";
        } else {
<<<<<<< HEAD
            NGLOG_ERROR(Render_OpenGL, "Using Texture3 without enabling it");
=======
            NGLOG_DEBUG(Render_OpenGL, "Using Texture3 without enabling it");
>>>>>>> 3cf5c1a5
            return "vec4(0.0)";
        }
    default:
        UNREACHABLE();
        return "";
    }
}

/// Writes the specified TEV stage source component(s)
static void AppendSource(std::string& out, const PicaFSConfig& config,
                         TevStageConfig::Source source, const std::string& index_name) {
    const auto& state = config.state;
    using Source = TevStageConfig::Source;
    switch (source) {
    case Source::PrimaryColor:
        out += "rounded_primary_color";
        break;
    case Source::PrimaryFragmentColor:
        out += "primary_fragment_color";
        break;
    case Source::SecondaryFragmentColor:
        out += "secondary_fragment_color";
        break;
    case Source::Texture0:
        out += SampleTexture(config, 0);
        break;
    case Source::Texture1:
        out += SampleTexture(config, 1);
        break;
    case Source::Texture2:
        out += SampleTexture(config, 2);
        break;
    case Source::Texture3:
        out += SampleTexture(config, 3);
        break;
    case Source::PreviousBuffer:
        out += "combiner_buffer";
        break;
    case Source::Constant:
        ((out += "const_color[") += index_name) += ']';
        break;
    case Source::Previous:
        out += "last_tex_env_out";
        break;
    default:
        out += "vec4(0.0)";
        NGLOG_CRITICAL(Render_OpenGL, "Unknown source op {}", static_cast<u32>(source));
        break;
    }
}

/// Writes the color components to use for the specified TEV stage color modifier
static void AppendColorModifier(std::string& out, const PicaFSConfig& config,
                                TevStageConfig::ColorModifier modifier,
                                TevStageConfig::Source source, const std::string& index_name) {
    using ColorModifier = TevStageConfig::ColorModifier;
    switch (modifier) {
    case ColorModifier::SourceColor:
        AppendSource(out, config, source, index_name);
        out += ".rgb";
        break;
    case ColorModifier::OneMinusSourceColor:
        out += "vec3(1.0) - ";
        AppendSource(out, config, source, index_name);
        out += ".rgb";
        break;
    case ColorModifier::SourceAlpha:
        AppendSource(out, config, source, index_name);
        out += ".aaa";
        break;
    case ColorModifier::OneMinusSourceAlpha:
        out += "vec3(1.0) - ";
        AppendSource(out, config, source, index_name);
        out += ".aaa";
        break;
    case ColorModifier::SourceRed:
        AppendSource(out, config, source, index_name);
        out += ".rrr";
        break;
    case ColorModifier::OneMinusSourceRed:
        out += "vec3(1.0) - ";
        AppendSource(out, config, source, index_name);
        out += ".rrr";
        break;
    case ColorModifier::SourceGreen:
        AppendSource(out, config, source, index_name);
        out += ".ggg";
        break;
    case ColorModifier::OneMinusSourceGreen:
        out += "vec3(1.0) - ";
        AppendSource(out, config, source, index_name);
        out += ".ggg";
        break;
    case ColorModifier::SourceBlue:
        AppendSource(out, config, source, index_name);
        out += ".bbb";
        break;
    case ColorModifier::OneMinusSourceBlue:
        out += "vec3(1.0) - ";
        AppendSource(out, config, source, index_name);
        out += ".bbb";
        break;
    default:
        out += "vec3(0.0)";
        NGLOG_CRITICAL(Render_OpenGL, "Unknown color modifier op {}", static_cast<u32>(modifier));
        break;
    }
}

/// Writes the alpha component to use for the specified TEV stage alpha modifier
static void AppendAlphaModifier(std::string& out, const PicaFSConfig& config,
                                TevStageConfig::AlphaModifier modifier,
                                TevStageConfig::Source source, const std::string& index_name) {
    using AlphaModifier = TevStageConfig::AlphaModifier;
    switch (modifier) {
    case AlphaModifier::SourceAlpha:
        AppendSource(out, config, source, index_name);
        out += ".a";
        break;
    case AlphaModifier::OneMinusSourceAlpha:
        out += "1.0 - ";
        AppendSource(out, config, source, index_name);
        out += ".a";
        break;
    case AlphaModifier::SourceRed:
        AppendSource(out, config, source, index_name);
        out += ".r";
        break;
    case AlphaModifier::OneMinusSourceRed:
        out += "1.0 - ";
        AppendSource(out, config, source, index_name);
        out += ".r";
        break;
    case AlphaModifier::SourceGreen:
        AppendSource(out, config, source, index_name);
        out += ".g";
        break;
    case AlphaModifier::OneMinusSourceGreen:
        out += "1.0 - ";
        AppendSource(out, config, source, index_name);
        out += ".g";
        break;
    case AlphaModifier::SourceBlue:
        AppendSource(out, config, source, index_name);
        out += ".b";
        break;
    case AlphaModifier::OneMinusSourceBlue:
        out += "1.0 - ";
        AppendSource(out, config, source, index_name);
        out += ".b";
        break;
    default:
        out += "0.0";
        NGLOG_CRITICAL(Render_OpenGL, "Unknown alpha modifier op {}", static_cast<u32>(modifier));
        break;
    }
}

/// Writes the combiner function for the color components for the specified TEV stage operation
static void AppendColorCombiner(std::string& out, TevStageConfig::Operation operation,
                                const std::string& variable_name) {
    out += "clamp(";
    using Operation = TevStageConfig::Operation;
    switch (operation) {
    case Operation::Replace:
        out += variable_name + "[0]";
        break;
    case Operation::Modulate:
        out += variable_name + "[0] * " + variable_name + "[1]";
        break;
    case Operation::Add:
        out += variable_name + "[0] + " + variable_name + "[1]";
        break;
    case Operation::AddSigned:
        out += variable_name + "[0] + " + variable_name + "[1] - vec3(0.5)";
        break;
    case Operation::Lerp:
        out += variable_name + "[0] * " + variable_name + "[2] + " + variable_name +
               "[1] * (vec3(1.0) - " + variable_name + "[2])";
        break;
    case Operation::Subtract:
        out += variable_name + "[0] - " + variable_name + "[1]";
        break;
    case Operation::MultiplyThenAdd:
        out += variable_name + "[0] * " + variable_name + "[1] + " + variable_name + "[2]";
        break;
    case Operation::AddThenMultiply:
        out += "min(" + variable_name + "[0] + " + variable_name + "[1], vec3(1.0)) * " +
               variable_name + "[2]";
        break;
    case Operation::Dot3_RGB:
    case Operation::Dot3_RGBA:
        out += "vec3(dot(" + variable_name + "[0] - vec3(0.5), " + variable_name +
               "[1] - vec3(0.5)) * 4.0)";
        break;
    default:
        out += "vec3(0.0)";
        NGLOG_CRITICAL(Render_OpenGL, "Unknown color combiner operation: {}",
                       static_cast<u32>(operation));
        break;
    }
    out += ", vec3(0.0), vec3(1.0))"; // Clamp result to 0.0, 1.0
}

/// Writes the combiner function for the alpha component for the specified TEV stage operation
static void AppendAlphaCombiner(std::string& out, TevStageConfig::Operation operation,
                                const std::string& variable_name) {
    out += "clamp(";
    using Operation = TevStageConfig::Operation;
    switch (operation) {
    case Operation::Replace:
        out += variable_name + "[0]";
        break;
    case Operation::Modulate:
        out += variable_name + "[0] * " + variable_name + "[1]";
        break;
    case Operation::Add:
        out += variable_name + "[0] + " + variable_name + "[1]";
        break;
    case Operation::AddSigned:
        out += variable_name + "[0] + " + variable_name + "[1] - 0.5";
        break;
    case Operation::Lerp:
        out += variable_name + "[0] * " + variable_name + "[2] + " + variable_name +
               "[1] * (1.0 - " + variable_name + "[2])";
        break;
    case Operation::Subtract:
        out += variable_name + "[0] - " + variable_name + "[1]";
        break;
    case Operation::MultiplyThenAdd:
        out += variable_name + "[0] * " + variable_name + "[1] + " + variable_name + "[2]";
        break;
    case Operation::AddThenMultiply:
        out += "min(" + variable_name + "[0] + " + variable_name + "[1], 1.0) * " + variable_name +
               "[2]";
        break;
    default:
        out += "0.0";
        NGLOG_CRITICAL(Render_OpenGL, "Unknown alpha combiner operation: {}",
                       static_cast<u32>(operation));
        break;
    }
    out += ", 0.0, 1.0)";
}

/// Writes the if-statement condition used to evaluate alpha testing
static void AppendAlphaTestCondition(std::string& out, FramebufferRegs::CompareFunc func) {
    using CompareFunc = FramebufferRegs::CompareFunc;
    switch (func) {
    case CompareFunc::Never:
        out += "true";
        break;
    case CompareFunc::Always:
        out += "false";
        break;
    case CompareFunc::Equal:
    case CompareFunc::NotEqual:
    case CompareFunc::LessThan:
    case CompareFunc::LessThanOrEqual:
    case CompareFunc::GreaterThan:
    case CompareFunc::GreaterThanOrEqual: {
        static const char* op[] = {"!=", "==", ">=", ">", "<=", "<"};
        unsigned index = (unsigned)func - (unsigned)CompareFunc::Equal;
        out += "int(last_tex_env_out.a * 255.0) " + std::string(op[index]) + " alphatest_ref";
        break;
    }

    default:
        out += "false";
        NGLOG_CRITICAL(Render_OpenGL, "Unknown alpha test condition {}", static_cast<u32>(func));
        break;
    }
}

/// Writes the code to emulate the specified TEV stage
static void WriteTevStage(std::string& out, const PicaFSConfig& config, unsigned index) {
    const auto stage =
        static_cast<const TexturingRegs::TevStageConfig>(config.state.tev_stages[index]);
    if (!IsPassThroughTevStage(stage)) {
        std::string index_name = std::to_string(index);

        out += "vec3 color_results_" + index_name + "[3] = vec3[3](";
        AppendColorModifier(out, config, stage.color_modifier1, stage.color_source1, index_name);
        out += ", ";
        AppendColorModifier(out, config, stage.color_modifier2, stage.color_source2, index_name);
        out += ", ";
        AppendColorModifier(out, config, stage.color_modifier3, stage.color_source3, index_name);
        out += ");\n";

        // Round the output of each TEV stage to maintain the PICA's 8 bits of precision
        out += "vec3 color_output_" + index_name + " = byteround(";
        AppendColorCombiner(out, stage.color_op, "color_results_" + index_name);
        out += ");\n";

        if (stage.color_op == TevStageConfig::Operation::Dot3_RGBA) {
            // result of Dot3_RGBA operation is also placed to the alpha component
            out += "float alpha_output_" + index_name + " = color_output_" + index_name + "[0];\n";
        } else {
            out += "float alpha_results_" + index_name + "[3] = float[3](";
            AppendAlphaModifier(out, config, stage.alpha_modifier1, stage.alpha_source1,
                                index_name);
            out += ", ";
            AppendAlphaModifier(out, config, stage.alpha_modifier2, stage.alpha_source2,
                                index_name);
            out += ", ";
            AppendAlphaModifier(out, config, stage.alpha_modifier3, stage.alpha_source3,
                                index_name);
            out += ");\n";

            out += "float alpha_output_" + index_name + " = byteround(";
            AppendAlphaCombiner(out, stage.alpha_op, "alpha_results_" + index_name);
            out += ");\n";
        }

        out += "last_tex_env_out = vec4("
               "clamp(color_output_" +
               index_name + " * " + std::to_string(stage.GetColorMultiplier()) +
               ".0, vec3(0.0), vec3(1.0)),"
               "clamp(alpha_output_" +
               index_name + " * " + std::to_string(stage.GetAlphaMultiplier()) +
               ".0, 0.0, 1.0));\n";
    }

    out += "combiner_buffer = next_combiner_buffer;\n";

    if (config.TevStageUpdatesCombinerBufferColor(index))
        out += "next_combiner_buffer.rgb = last_tex_env_out.rgb;\n";

    if (config.TevStageUpdatesCombinerBufferAlpha(index))
        out += "next_combiner_buffer.a = last_tex_env_out.a;\n";
}

/// Writes the code to emulate fragment lighting
static void WriteLighting(std::string& out, const PicaFSConfig& config) {
    const auto& lighting = config.state.lighting;

    // Define lighting globals
    out += "vec4 diffuse_sum = vec4(0.0, 0.0, 0.0, 1.0);\n"
           "vec4 specular_sum = vec4(0.0, 0.0, 0.0, 1.0);\n"
           "vec3 light_vector = vec3(0.0);\n"
           "vec3 refl_value = vec3(0.0);\n"
           "vec3 spot_dir = vec3(0.0);\n"
           "vec3 half_vector = vec3(0.0);\n"
           "float dot_product = 0.0;\n"
           "float clamp_highlights = 1.0;\n"
           "float geo_factor = 1.0;\n";

    // Compute fragment normals and tangents
    auto Perturbation = [&]() {
        return "2.0 * (" + SampleTexture(config, lighting.bump_selector) + ").rgb - 1.0";
    };
    if (lighting.bump_mode == LightingRegs::LightingBumpMode::NormalMap) {
        // Bump mapping is enabled using a normal map
        out += "vec3 surface_normal = " + Perturbation() + ";\n";

        // Recompute Z-component of perturbation if 'renorm' is enabled, this provides a higher
        // precision result
        if (lighting.bump_renorm) {
            std::string val =
                "(1.0 - (surface_normal.x*surface_normal.x + surface_normal.y*surface_normal.y))";
            out += "surface_normal.z = sqrt(max(" + val + ", 0.0));\n";
        }

        // The tangent vector is not perturbed by the normal map and is just a unit vector.
        out += "vec3 surface_tangent = vec3(1.0, 0.0, 0.0);\n";
    } else if (lighting.bump_mode == LightingRegs::LightingBumpMode::TangentMap) {
        // Bump mapping is enabled using a tangent map
        out += "vec3 surface_tangent = " + Perturbation() + ";\n";
        // Mathematically, recomputing Z-component of the tangent vector won't affect the relevant
        // computation below, which is also confirmed on 3DS. So we don't bother recomputing here
        // even if 'renorm' is enabled.

        // The normal vector is not perturbed by the tangent map and is just a unit vector.
        out += "vec3 surface_normal = vec3(0.0, 0.0, 1.0);\n";
    } else {
        // No bump mapping - surface local normal and tangent are just unit vectors
        out += "vec3 surface_normal = vec3(0.0, 0.0, 1.0);\n";
        out += "vec3 surface_tangent = vec3(1.0, 0.0, 0.0);\n";
    }

    // Rotate the surface-local normal by the interpolated normal quaternion to convert it to
    // eyespace.
    out += "vec4 normalized_normquat = normalize(normquat);\n";
    out += "vec3 normal = quaternion_rotate(normalized_normquat, surface_normal);\n";
    out += "vec3 tangent = quaternion_rotate(normalized_normquat, surface_tangent);\n";

    if (lighting.enable_shadow) {
        std::string shadow_texture = SampleTexture(config, lighting.shadow_selector);
        if (lighting.shadow_invert) {
            out += "vec4 shadow = vec4(1.0) - " + shadow_texture + ";\n";
        } else {
            out += "vec4 shadow = " + shadow_texture + ";\n";
        }
    } else {
        out += "vec4 shadow = vec4(1.0);\n";
    }

    // Samples the specified lookup table for specular lighting
    auto GetLutValue = [&lighting](LightingRegs::LightingSampler sampler, unsigned light_num,
                                   LightingRegs::LightingLutInput input, bool abs) {
        std::string index;
        switch (input) {
        case LightingRegs::LightingLutInput::NH:
            index = "dot(normal, normalize(half_vector))";
            break;

        case LightingRegs::LightingLutInput::VH:
            index = std::string("dot(normalize(view), normalize(half_vector))");
            break;

        case LightingRegs::LightingLutInput::NV:
            index = std::string("dot(normal, normalize(view))");
            break;

        case LightingRegs::LightingLutInput::LN:
            index = std::string("dot(light_vector, normal)");
            break;

        case LightingRegs::LightingLutInput::SP:
            index = std::string("dot(light_vector, spot_dir)");
            break;

        case LightingRegs::LightingLutInput::CP:
            // CP input is only available with configuration 7
            if (lighting.config == LightingRegs::LightingConfig::Config7) {
                // Note: even if the normal vector is modified by normal map, which is not the
                // normal of the tangent plane anymore, the half angle vector is still projected
                // using the modified normal vector.
                std::string half_angle_proj =
                    "normalize(half_vector) - normal * dot(normal, normalize(half_vector))";
                // Note: the half angle vector projection is confirmed not normalized before the dot
                // product. The result is in fact not cos(phi) as the name suggested.
                index = "dot(" + half_angle_proj + ", tangent)";
            } else {
                index = "0.0";
            }
            break;

        default:
            NGLOG_CRITICAL(HW_GPU, "Unknown lighting LUT input {}\n", (int)input);
            UNIMPLEMENTED();
            index = "0.0";
            break;
        }

        std::string sampler_string = std::to_string(static_cast<unsigned>(sampler));

        if (abs) {
            // LUT index is in the range of (0.0, 1.0)
            index = lighting.light[light_num].two_sided_diffuse ? "abs(" + index + ")"
                                                                : "max(" + index + ", 0.0)";
            return "LookupLightingLUTUnsigned(" + sampler_string + ", " + index + ")";
        } else {
            // LUT index is in the range of (-1.0, 1.0)
            return "LookupLightingLUTSigned(" + sampler_string + ", " + index + ")";
        }
    };

    // Write the code to emulate each enabled light
    for (unsigned light_index = 0; light_index < lighting.src_num; ++light_index) {
        const auto& light_config = lighting.light[light_index];
        std::string light_src = "light_src[" + std::to_string(light_config.num) + "]";

        // Compute light vector (directional or positional)
        if (light_config.directional)
            out += "light_vector = normalize(" + light_src + ".position);\n";
        else
            out += "light_vector = normalize(" + light_src + ".position + view);\n";

        out += "spot_dir = " + light_src + ".spot_direction;\n";
        out += "half_vector = normalize(view) + light_vector;\n";

        // Compute dot product of light_vector and normal, adjust if lighting is one-sided or
        // two-sided
        out += std::string("dot_product = ") + (light_config.two_sided_diffuse
                                                    ? "abs(dot(light_vector, normal));\n"
                                                    : "max(dot(light_vector, normal), 0.0);\n");

        // If enabled, clamp specular component if lighting result is zero
        if (lighting.clamp_highlights) {
            out += "clamp_highlights = sign(dot_product);\n";
        }

        // If enabled, compute spot light attenuation value
        std::string spot_atten = "1.0";
        if (light_config.spot_atten_enable &&
            LightingRegs::IsLightingSamplerSupported(
                lighting.config, LightingRegs::LightingSampler::SpotlightAttenuation)) {
            std::string value =
                GetLutValue(LightingRegs::SpotlightAttenuationSampler(light_config.num),
                            light_config.num, lighting.lut_sp.type, lighting.lut_sp.abs_input);
            spot_atten = "(" + std::to_string(lighting.lut_sp.scale) + " * " + value + ")";
        }

        // If enabled, compute distance attenuation value
        std::string dist_atten = "1.0";
        if (light_config.dist_atten_enable) {
            std::string index = "clamp(" + light_src + ".dist_atten_scale * length(-view - " +
                                light_src + ".position) + " + light_src +
                                ".dist_atten_bias, 0.0, 1.0)";
            auto sampler = LightingRegs::DistanceAttenuationSampler(light_config.num);
            dist_atten = "LookupLightingLUTUnsigned(" +
                         std::to_string(static_cast<unsigned>(sampler)) + "," + index + ")";
        }

        if (light_config.geometric_factor_0 || light_config.geometric_factor_1) {
            out += "geo_factor = dot(half_vector, half_vector);\n"
                   "geo_factor = geo_factor == 0.0 ? 0.0 : min("
                   "dot_product / geo_factor, 1.0);\n";
        }

        // Specular 0 component
        std::string d0_lut_value = "1.0";
        if (lighting.lut_d0.enable &&
            LightingRegs::IsLightingSamplerSupported(
                lighting.config, LightingRegs::LightingSampler::Distribution0)) {
            // Lookup specular "distribution 0" LUT value
            std::string value =
                GetLutValue(LightingRegs::LightingSampler::Distribution0, light_config.num,
                            lighting.lut_d0.type, lighting.lut_d0.abs_input);
            d0_lut_value = "(" + std::to_string(lighting.lut_d0.scale) + " * " + value + ")";
        }
        std::string specular_0 = "(" + d0_lut_value + " * " + light_src + ".specular_0)";
        if (light_config.geometric_factor_0) {
            specular_0 = "(" + specular_0 + " * geo_factor)";
        }

        // If enabled, lookup ReflectRed value, otherwise, 1.0 is used
        if (lighting.lut_rr.enable &&
            LightingRegs::IsLightingSamplerSupported(lighting.config,
                                                     LightingRegs::LightingSampler::ReflectRed)) {
            std::string value =
                GetLutValue(LightingRegs::LightingSampler::ReflectRed, light_config.num,
                            lighting.lut_rr.type, lighting.lut_rr.abs_input);
            value = "(" + std::to_string(lighting.lut_rr.scale) + " * " + value + ")";
            out += "refl_value.r = " + value + ";\n";
        } else {
            out += "refl_value.r = 1.0;\n";
        }

        // If enabled, lookup ReflectGreen value, otherwise, ReflectRed value is used
        if (lighting.lut_rg.enable &&
            LightingRegs::IsLightingSamplerSupported(lighting.config,
                                                     LightingRegs::LightingSampler::ReflectGreen)) {
            std::string value =
                GetLutValue(LightingRegs::LightingSampler::ReflectGreen, light_config.num,
                            lighting.lut_rg.type, lighting.lut_rg.abs_input);
            value = "(" + std::to_string(lighting.lut_rg.scale) + " * " + value + ")";
            out += "refl_value.g = " + value + ";\n";
        } else {
            out += "refl_value.g = refl_value.r;\n";
        }

        // If enabled, lookup ReflectBlue value, otherwise, ReflectRed value is used
        if (lighting.lut_rb.enable &&
            LightingRegs::IsLightingSamplerSupported(lighting.config,
                                                     LightingRegs::LightingSampler::ReflectBlue)) {
            std::string value =
                GetLutValue(LightingRegs::LightingSampler::ReflectBlue, light_config.num,
                            lighting.lut_rb.type, lighting.lut_rb.abs_input);
            value = "(" + std::to_string(lighting.lut_rb.scale) + " * " + value + ")";
            out += "refl_value.b = " + value + ";\n";
        } else {
            out += "refl_value.b = refl_value.r;\n";
        }

        // Specular 1 component
        std::string d1_lut_value = "1.0";
        if (lighting.lut_d1.enable &&
            LightingRegs::IsLightingSamplerSupported(
                lighting.config, LightingRegs::LightingSampler::Distribution1)) {
            // Lookup specular "distribution 1" LUT value
            std::string value =
                GetLutValue(LightingRegs::LightingSampler::Distribution1, light_config.num,
                            lighting.lut_d1.type, lighting.lut_d1.abs_input);
            d1_lut_value = "(" + std::to_string(lighting.lut_d1.scale) + " * " + value + ")";
        }
        std::string specular_1 =
            "(" + d1_lut_value + " * refl_value * " + light_src + ".specular_1)";
        if (light_config.geometric_factor_1) {
            specular_1 = "(" + specular_1 + " * geo_factor)";
        }

        // Fresnel
        // Note: only the last entry in the light slots applies the Fresnel factor
        if (light_index == lighting.src_num - 1 && lighting.lut_fr.enable &&
            LightingRegs::IsLightingSamplerSupported(lighting.config,
                                                     LightingRegs::LightingSampler::Fresnel)) {
            // Lookup fresnel LUT value
            std::string value =
                GetLutValue(LightingRegs::LightingSampler::Fresnel, light_config.num,
                            lighting.lut_fr.type, lighting.lut_fr.abs_input);
            value = "(" + std::to_string(lighting.lut_fr.scale) + " * " + value + ")";

            // Enabled for diffuse lighting alpha component
            if (lighting.enable_primary_alpha) {
                out += "diffuse_sum.a = " + value + ";\n";
            }

            // Enabled for the specular lighting alpha component
            if (lighting.enable_secondary_alpha) {
                out += "specular_sum.a = " + value + ";\n";
            }
        }

        bool shadow_primary_enable = lighting.shadow_primary && light_config.shadow_enable;
        bool shadow_secondary_enable = lighting.shadow_secondary && light_config.shadow_enable;
        std::string shadow_primary = shadow_primary_enable ? " * shadow.rgb" : "";
        std::string shadow_secondary = shadow_secondary_enable ? " * shadow.rgb" : "";

        // Compute primary fragment color (diffuse lighting) function
        out += "diffuse_sum.rgb += ((" + light_src + ".diffuse * dot_product) + " + light_src +
               ".ambient) * " + dist_atten + " * " + spot_atten + shadow_primary + ";\n";

        // Compute secondary fragment color (specular lighting) function
        out += "specular_sum.rgb += (" + specular_0 + " + " + specular_1 +
               ") * clamp_highlights * " + dist_atten + " * " + spot_atten + shadow_secondary +
               ";\n";
    }

    // Apply shadow attenuation to alpha components if enabled
    if (lighting.shadow_alpha) {
        if (lighting.enable_primary_alpha) {
            out += "diffuse_sum.a *= shadow.a;\n";
        }
        if (lighting.enable_secondary_alpha) {
            out += "specular_sum.a *= shadow.a;\n";
        }
    }

    // Sum final lighting result
    out += "diffuse_sum.rgb += lighting_global_ambient;\n";
    out += "primary_fragment_color = clamp(diffuse_sum, vec4(0.0), vec4(1.0));\n";
    out += "secondary_fragment_color = clamp(specular_sum, vec4(0.0), vec4(1.0));\n";
}

using ProcTexClamp = TexturingRegs::ProcTexClamp;
using ProcTexShift = TexturingRegs::ProcTexShift;
using ProcTexCombiner = TexturingRegs::ProcTexCombiner;
using ProcTexFilter = TexturingRegs::ProcTexFilter;

void AppendProcTexShiftOffset(std::string& out, const std::string& v, ProcTexShift mode,
                              ProcTexClamp clamp_mode) {
    std::string offset = (clamp_mode == ProcTexClamp::MirroredRepeat) ? "1.0" : "0.5";
    switch (mode) {
    case ProcTexShift::None:
        out += "0";
        break;
    case ProcTexShift::Odd:
        out += offset + " * ((int(" + v + ") / 2) % 2)";
        break;
    case ProcTexShift::Even:
        out += offset + " * (((int(" + v + ") + 1) / 2) % 2)";
        break;
    default:
        NGLOG_CRITICAL(HW_GPU, "Unknown shift mode {}", static_cast<u32>(mode));
        out += "0";
        break;
    }
}

void AppendProcTexClamp(std::string& out, const std::string& var, ProcTexClamp mode) {
    switch (mode) {
    case ProcTexClamp::ToZero:
        out += var + " = " + var + " > 1.0 ? 0 : " + var + ";\n";
        break;
    case ProcTexClamp::ToEdge:
        out += var + " = " + "min(" + var + ", 1.0);\n";
        break;
    case ProcTexClamp::SymmetricalRepeat:
        out += var + " = " + "fract(" + var + ");\n";
        break;
    case ProcTexClamp::MirroredRepeat: {
        out +=
            var + " = int(" + var + ") % 2 == 0 ? fract(" + var + ") : 1.0 - fract(" + var + ");\n";
        break;
    }
    case ProcTexClamp::Pulse:
        out += var + " = " + var + " > 0.5 ? 1.0 : 0.0;\n";
        break;
    default:
        NGLOG_CRITICAL(HW_GPU, "Unknown clamp mode {}", static_cast<u32>(mode));
        out += var + " = " + "min(" + var + ", 1.0);\n";
        break;
    }
}

void AppendProcTexCombineAndMap(std::string& out, ProcTexCombiner combiner,
                                const std::string& offset) {
    std::string combined;
    switch (combiner) {
    case ProcTexCombiner::U:
        combined = "u";
        break;
    case ProcTexCombiner::U2:
        combined = "(u * u)";
        break;
    case TexturingRegs::ProcTexCombiner::V:
        combined = "v";
        break;
    case TexturingRegs::ProcTexCombiner::V2:
        combined = "(v * v)";
        break;
    case TexturingRegs::ProcTexCombiner::Add:
        combined = "((u + v) * 0.5)";
        break;
    case TexturingRegs::ProcTexCombiner::Add2:
        combined = "((u * u + v * v) * 0.5)";
        break;
    case TexturingRegs::ProcTexCombiner::SqrtAdd2:
        combined = "min(sqrt(u * u + v * v), 1.0)";
        break;
    case TexturingRegs::ProcTexCombiner::Min:
        combined = "min(u, v)";
        break;
    case TexturingRegs::ProcTexCombiner::Max:
        combined = "max(u, v)";
        break;
    case TexturingRegs::ProcTexCombiner::RMax:
        combined = "min(((u + v) * 0.5 + sqrt(u * u + v * v)) * 0.5, 1.0)";
        break;
    default:
        NGLOG_CRITICAL(HW_GPU, "Unknown combiner {}", static_cast<u32>(combiner));
        combined = "0.0";
        break;
    }
    out += "ProcTexLookupLUT(" + offset + ", " + combined + ")";
}

void AppendProcTexSampler(std::string& out, const PicaFSConfig& config) {
    // LUT sampling uitlity
    // For NoiseLUT/ColorMap/AlphaMap, coord=0.0 is lut[0], coord=127.0/128.0 is lut[127] and
    // coord=1.0 is lut[127]+lut_diff[127]. For other indices, the result is interpolated using
    // value entries and difference entries.
    out += R"(
float ProcTexLookupLUT(int offset, float coord) {
    coord *= 128;
    float index_i = clamp(floor(coord), 0.0, 127.0);
    float index_f = coord - index_i; // fract() cannot be used here because 128.0 needs to be
                                     // extracted as index_i = 127.0 and index_f = 1.0
    vec2 entry = texelFetch(texture_buffer_lut_rg, int(index_i) + offset).rg;
    return clamp(entry.r + entry.g * index_f, 0.0, 1.0);
}
    )";

    // Noise utility
    if (config.state.proctex.noise_enable) {
        // See swrasterizer/proctex.cpp for more information about these functions
        out += R"(
int ProcTexNoiseRand1D(int v) {
    const int table[] = int[](0,4,10,8,4,9,7,12,5,15,13,14,11,15,2,11);
    return ((v % 9 + 2) * 3 & 0xF) ^ table[(v / 9) & 0xF];
}

float ProcTexNoiseRand2D(vec2 point) {
    const int table[] = int[](10,2,15,8,0,7,4,5,5,13,2,6,13,9,3,14);
    int u2 = ProcTexNoiseRand1D(int(point.x));
    int v2 = ProcTexNoiseRand1D(int(point.y));
    v2 += ((u2 & 3) == 1) ? 4 : 0;
    v2 ^= (u2 & 1) * 6;
    v2 += 10 + u2;
    v2 &= 0xF;
    v2 ^= table[u2];
    return -1.0 + float(v2) * 2.0/ 15.0;
}

float ProcTexNoiseCoef(vec2 x) {
    vec2 grid  = 9.0 * proctex_noise_f * abs(x + proctex_noise_p);
    vec2 point = floor(grid);
    vec2 frac  = grid - point;

    float g0 = ProcTexNoiseRand2D(point) * (frac.x + frac.y);
    float g1 = ProcTexNoiseRand2D(point + vec2(1.0, 0.0)) * (frac.x + frac.y - 1.0);
    float g2 = ProcTexNoiseRand2D(point + vec2(0.0, 1.0)) * (frac.x + frac.y - 1.0);
    float g3 = ProcTexNoiseRand2D(point + vec2(1.0, 1.0)) * (frac.x + frac.y - 2.0);

    float x_noise = ProcTexLookupLUT(proctex_noise_lut_offset, frac.x);
    float y_noise = ProcTexLookupLUT(proctex_noise_lut_offset, frac.y);
    float x0 = mix(g0, g1, x_noise);
    float x1 = mix(g2, g3, x_noise);
    return mix(x0, x1, y_noise);
}
        )";
    }

    out += "vec4 ProcTex() {\n";
    if (config.state.proctex.coord < 3) {
        out += "vec2 uv = abs(texcoord" + std::to_string(config.state.proctex.coord) + ");\n";
    } else {
        NGLOG_CRITICAL(Render_OpenGL, "Unexpected proctex.coord >= 3");
        out += "vec2 uv = abs(texcoord0);\n";
    }

    // Get shift offset before noise generation
    out += "float u_shift = ";
    AppendProcTexShiftOffset(out, "uv.y", config.state.proctex.u_shift,
                             config.state.proctex.u_clamp);
    out += ";\n";
    out += "float v_shift = ";
    AppendProcTexShiftOffset(out, "uv.x", config.state.proctex.v_shift,
                             config.state.proctex.v_clamp);
    out += ";\n";

    // Generate noise
    if (config.state.proctex.noise_enable) {
        out += "uv += proctex_noise_a * ProcTexNoiseCoef(uv);\n";
        out += "uv = abs(uv);\n";
    }

    // Shift
    out += "float u = uv.x + u_shift;\n";
    out += "float v = uv.y + v_shift;\n";

    // Clamp
    AppendProcTexClamp(out, "u", config.state.proctex.u_clamp);
    AppendProcTexClamp(out, "v", config.state.proctex.v_clamp);

    // Combine and map
    out += "float lut_coord = ";
    AppendProcTexCombineAndMap(out, config.state.proctex.color_combiner,
                               "proctex_color_map_offset");
    out += ";\n";

    // Look up color
    // For the color lut, coord=0.0 is lut[offset] and coord=1.0 is lut[offset+width-1]
    out += "lut_coord *= " + std::to_string(config.state.proctex.lut_width - 1) + ";\n";
    // TODO(wwylele): implement mipmap
    switch (config.state.proctex.lut_filter) {
    case ProcTexFilter::Linear:
    case ProcTexFilter::LinearMipmapLinear:
    case ProcTexFilter::LinearMipmapNearest:
        out += "int lut_index_i = int(lut_coord) + " +
               std::to_string(config.state.proctex.lut_offset) + ";\n";
        out += "float lut_index_f = fract(lut_coord);\n";
        out += "vec4 final_color = texelFetch(texture_buffer_lut_rgba, lut_index_i + "
               "proctex_lut_offset) + "
               "lut_index_f * "
               "texelFetch(texture_buffer_lut_rgba, lut_index_i + proctex_diff_lut_offset);\n";
        break;
    case ProcTexFilter::Nearest:
    case ProcTexFilter::NearestMipmapLinear:
    case ProcTexFilter::NearestMipmapNearest:
        out += "lut_coord += " + std::to_string(config.state.proctex.lut_offset) + ";\n";
        out += "vec4 final_color = texelFetch(texture_buffer_lut_rgba, int(round(lut_coord)) + "
               "proctex_lut_offset);\n";
        break;
    }

    if (config.state.proctex.separate_alpha) {
        // Note: in separate alpha mode, the alpha channel skips the color LUT look up stage. It
        // uses the output of CombineAndMap directly instead.
        out += "float final_alpha = ";
        AppendProcTexCombineAndMap(out, config.state.proctex.alpha_combiner,
                                   "proctex_alpha_map_offset");
        out += ";\n";
        out += "return vec4(final_color.xyz, final_alpha);\n}\n";
    } else {
        out += "return final_color;\n}\n";
    }
}

std::string GenerateFragmentShader(const PicaFSConfig& config, bool separable_shader) {
    const auto& state = config.state;

    std::string out = R"(
#version 330 core
#extension GL_ARB_shader_image_load_store : enable
#extension GL_ARB_shader_image_size : enable
#define ALLOW_SHADOW (defined(GL_ARB_shader_image_load_store) && defined(GL_ARB_shader_image_size))
)";

    if (separable_shader) {
        out += "#extension GL_ARB_separate_shader_objects : enable\n";
    }

    out += GetVertexInterfaceDeclaration(false, separable_shader);

    out += R"(
in vec4 gl_FragCoord;

out vec4 color;

uniform sampler2D tex0;
uniform sampler2D tex1;
uniform sampler2D tex2;
uniform samplerCube tex_cube;
uniform samplerBuffer texture_buffer_lut_rg;
uniform samplerBuffer texture_buffer_lut_rgba;

#if ALLOW_SHADOW
layout(r32ui) uniform readonly uimage2D shadow_texture_px;
layout(r32ui) uniform readonly uimage2D shadow_texture_nx;
layout(r32ui) uniform readonly uimage2D shadow_texture_py;
layout(r32ui) uniform readonly uimage2D shadow_texture_ny;
layout(r32ui) uniform readonly uimage2D shadow_texture_pz;
layout(r32ui) uniform readonly uimage2D shadow_texture_nz;
layout(r32ui) uniform uimage2D shadow_buffer;
#endif
)";

    out += UniformBlockDef;

    out += R"(
// Rotate the vector v by the quaternion q
vec3 quaternion_rotate(vec4 q, vec3 v) {
    return v + 2.0 * cross(q.xyz, cross(q.xyz, v) + q.w * v);
}

float LookupLightingLUT(int lut_index, int index, float delta) {
    vec2 entry = texelFetch(texture_buffer_lut_rg, lighting_lut_offset[lut_index >> 2][lut_index & 3] + index).rg;
    return entry.r + entry.g * delta;
}

float LookupLightingLUTUnsigned(int lut_index, float pos) {
    int index = clamp(int(pos * 256.0), 0, 255);
    float delta = pos * 256.0 - index;
    return LookupLightingLUT(lut_index, index, delta);
}

float LookupLightingLUTSigned(int lut_index, float pos) {
    int index = clamp(int(pos * 128.0), -128, 127);
    float delta = pos * 128.0 - index;
    if (index < 0) index += 256;
    return LookupLightingLUT(lut_index, index, delta);
}

float byteround(float x) {
    return round(x * 255.0) * (1.0 / 255.0);
}

vec2 byteround(vec2 x) {
    return round(x * 255.0) * (1.0 / 255.0);
}

vec3 byteround(vec3 x) {
    return round(x * 255.0) * (1.0 / 255.0);
}

vec4 byteround(vec4 x) {
    return round(x * 255.0) * (1.0 / 255.0);
}

#if ALLOW_SHADOW

uvec2 DecodeShadow(uint pixel) {
    return uvec2(pixel >> 8, pixel & 0xFFu);
}

uint EncodeShadow(uvec2 pixel) {
    return (pixel.x << 8) | pixel.y;
}

float CompareShadow(uint pixel, uint z) {
    uvec2 p = DecodeShadow(pixel);
    return mix(float(p.y) * (1.0 / 255.0), 0.0, p.x <= z);
}

float SampleShadow2D(ivec2 uv, uint z) {
    if (any(bvec4( lessThan(uv, ivec2(0)), greaterThanEqual(uv, imageSize(shadow_texture_px)) )))
        return 1.0;
    return CompareShadow(imageLoad(shadow_texture_px, uv).x, z);
}

float mix2(vec4 s, vec2 a) {
    vec2 t = mix(s.xy, s.zw, a.yy);
    return mix(t.x, t.y, a.x);
}

vec4 shadowTexture(vec2 uv, float w) {
)";
    if (!config.state.shadow_texture_orthographic) {
        out += "uv /= w;";
    }
    out += "uint z = uint(max(0, int(min(abs(w), 1.0) * 0xFFFFFF) - " +
           std::to_string(state.shadow_texture_bias) + "));";
    out += R"(
    vec2 coord = vec2(imageSize(shadow_texture_px)) * uv - vec2(0.5);
    vec2 coord_floor = floor(coord);
    vec2 f = coord - coord_floor;
    ivec2 i = ivec2(coord_floor);
    vec4 s = vec4(
        SampleShadow2D(i              , z),
        SampleShadow2D(i + ivec2(1, 0), z),
        SampleShadow2D(i + ivec2(0, 1), z),
        SampleShadow2D(i + ivec2(1, 1), z));
    return vec4(mix2(s, f));
}

vec4 shadowTextureCube(vec2 uv, float w) {
    ivec2 size = imageSize(shadow_texture_px);
    vec3 c = vec3(uv, w);
    vec3 a = abs(c);
    if (a.x > a.y && a.x > a.z) {
        w = a.x;
        uv = -c.zy;
        if (c.x < 0.0) uv.x = -uv.x;
    } else if (a.y > a.z) {
        w = a.y;
        uv = c.xz;
        if (c.y < 0.0) uv.y = -uv.y;
    } else {
        w = a.z;
        uv = -c.xy;
        if (c.z > 0.0) uv.x = -uv.x;
    }
)";
    out += "uint z = uint(max(0, int(min(w, 1.0) * 0xFFFFFF) - " +
           std::to_string(state.shadow_texture_bias) + "));";
    out += R"(
    vec2 coord = vec2(size) * (uv / w * vec2(0.5) + vec2(0.5)) - vec2(0.5);
    vec2 coord_floor = floor(coord);
    vec2 f = coord - coord_floor;
    ivec2 i00 = ivec2(coord_floor);
    ivec2 i10 = i00 + ivec2(1, 0);
    ivec2 i01 = i00 + ivec2(0, 1);
    ivec2 i11 = i00 + ivec2(1, 1);
    ivec2 cmin = ivec2(0), cmax = size - ivec2(1, 1);
    i00 = clamp(i00, cmin, cmax);
    i10 = clamp(i10, cmin, cmax);
    i01 = clamp(i01, cmin, cmax);
    i11 = clamp(i11, cmin, cmax);
    uvec4 pixels;
    // This part should have been refactored into functions,
    // but many drivers don't like passing uimage2D as parameters
    if (a.x > a.y && a.x > a.z) {
        if (c.x > 0.0)
            pixels = uvec4(
                imageLoad(shadow_texture_px, i00).r,
                imageLoad(shadow_texture_px, i10).r,
                imageLoad(shadow_texture_px, i01).r,
                imageLoad(shadow_texture_px, i11).r);
        else
            pixels = uvec4(
                imageLoad(shadow_texture_nx, i00).r,
                imageLoad(shadow_texture_nx, i10).r,
                imageLoad(shadow_texture_nx, i01).r,
                imageLoad(shadow_texture_nx, i11).r);
    } else if (a.y > a.z) {
        if (c.y > 0.0)
            pixels = uvec4(
                imageLoad(shadow_texture_py, i00).r,
                imageLoad(shadow_texture_py, i10).r,
                imageLoad(shadow_texture_py, i01).r,
                imageLoad(shadow_texture_py, i11).r);
        else
            pixels = uvec4(
                imageLoad(shadow_texture_ny, i00).r,
                imageLoad(shadow_texture_ny, i10).r,
                imageLoad(shadow_texture_ny, i01).r,
                imageLoad(shadow_texture_ny, i11).r);
    } else {
        if (c.z > 0.0)
            pixels = uvec4(
                imageLoad(shadow_texture_pz, i00).r,
                imageLoad(shadow_texture_pz, i10).r,
                imageLoad(shadow_texture_pz, i01).r,
                imageLoad(shadow_texture_pz, i11).r);
        else
            pixels = uvec4(
                imageLoad(shadow_texture_nz, i00).r,
                imageLoad(shadow_texture_nz, i10).r,
                imageLoad(shadow_texture_nz, i01).r,
                imageLoad(shadow_texture_nz, i11).r);
    }
    vec4 s = vec4(
        CompareShadow(pixels.x, z),
        CompareShadow(pixels.y, z),
        CompareShadow(pixels.z, z),
        CompareShadow(pixels.w, z));
    return vec4(mix2(s, f));
}

#else

vec4 shadowTexture(vec2 uv, float w) {
    return vec4(1.0);
}

vec4 shadowTextureCube(vec2 uv, float w) {
    return vec4(1.0);
}

#endif
)";

    if (config.state.proctex.enable)
        AppendProcTexSampler(out, config);

    // We round the interpolated primary color to the nearest 1/255th
    // This maintains the PICA's 8 bits of precision
    out += R"(
void main() {
vec4 rounded_primary_color = byteround(primary_color);
vec4 primary_fragment_color = vec4(0.0);
vec4 secondary_fragment_color = vec4(0.0);
)";

    // Do not do any sort of processing if it's obvious we're not going to pass the alpha test
    if (state.alpha_test_func == FramebufferRegs::CompareFunc::Never) {
        out += "discard; }";
        return out;
    }

    // Append the scissor test
    if (state.scissor_test_mode != RasterizerRegs::ScissorMode::Disabled) {
        out += "if (";
        // Negate the condition if we have to keep only the pixels outside the scissor box
        if (state.scissor_test_mode == RasterizerRegs::ScissorMode::Include)
            out += "!";
        out += "(gl_FragCoord.x >= scissor_x1 && "
               "gl_FragCoord.y >= scissor_y1 && "
               "gl_FragCoord.x < scissor_x2 && "
               "gl_FragCoord.y < scissor_y2)) discard;\n";
    }

    // After perspective divide, OpenGL transform z_over_w from [-1, 1] to [near, far]. Here we use
    // default near = 0 and far = 1, and undo the transformation to get the original z_over_w, then
    // do our own transformation according to PICA specification.
    out += "float z_over_w = 2.0 * gl_FragCoord.z - 1.0;\n";
    out += "float depth = z_over_w * depth_scale + depth_offset;\n";
    if (state.depthmap_enable == RasterizerRegs::DepthBuffering::WBuffering) {
        out += "depth /= gl_FragCoord.w;\n";
    }

    if (state.lighting.enable)
        WriteLighting(out, config);

    out += "vec4 combiner_buffer = vec4(0.0);\n";
    out += "vec4 next_combiner_buffer = tev_combiner_buffer_color;\n";
    out += "vec4 last_tex_env_out = vec4(0.0);\n";

    for (size_t index = 0; index < state.tev_stages.size(); ++index)
        WriteTevStage(out, config, (unsigned)index);

    if (state.alpha_test_func != FramebufferRegs::CompareFunc::Always) {
        out += "if (";
        AppendAlphaTestCondition(out, state.alpha_test_func);
        out += ") discard;\n";
    }

    // Append fog combiner
    if (state.fog_mode == TexturingRegs::FogMode::Fog) {
        // Get index into fog LUT
        if (state.fog_flip) {
            out += "float fog_index = (1.0 - depth) * 128.0;\n";
        } else {
            out += "float fog_index = depth * 128.0;\n";
        }

        // Generate clamped fog factor from LUT for given fog index
        out += "float fog_i = clamp(floor(fog_index), 0.0, 127.0);\n";
        out += "float fog_f = fog_index - fog_i;\n";
        out += "vec2 fog_lut_entry = texelFetch(texture_buffer_lut_rg, int(fog_i) + "
               "fog_lut_offset).rg;\n";
        out += "float fog_factor = fog_lut_entry.r + fog_lut_entry.g * fog_f;\n";
        out += "fog_factor = clamp(fog_factor, 0.0, 1.0);\n";

        // Blend the fog
        out += "last_tex_env_out.rgb = mix(fog_color.rgb, last_tex_env_out.rgb, fog_factor);\n";
    } else if (state.fog_mode == TexturingRegs::FogMode::Gas) {
        Core::Telemetry().AddField(Telemetry::FieldType::Session, "VideoCore_Pica_UseGasMode",
                                   true);
        NGLOG_CRITICAL(Render_OpenGL, "Unimplemented gas mode");
        out += "discard; }";
        return out;
    }

    if (state.shadow_rendering) {
        out += R"(
#if ALLOW_SHADOW
uint d = uint(clamp(depth, 0.0, 1.0) * 0xFFFFFF);
uint s = uint(last_tex_env_out.g * 0xFF);
ivec2 image_coord = ivec2(gl_FragCoord.xy);

uint old = imageLoad(shadow_buffer, image_coord).x;
uint new;
uint old2;
do {
    old2 = old;

    uvec2 ref = DecodeShadow(old);
    if (d < ref.x) {
        if (s == 0u) {
            ref.x = d;
        } else {
            s = uint(float(s) / (shadow_bias_constant + shadow_bias_linear * float(d) / float(ref.x)));
            ref.y = min(s, ref.y);
        }
    }
    new = EncodeShadow(ref);

} while ((old = imageAtomicCompSwap(shadow_buffer, image_coord, old, new)) != old2);
#endif // ALLOW_SHADOW
)";
    } else {
        out += "gl_FragDepth = depth;\n";
        // Round the final fragment color to maintain the PICA's 8 bits of precision
        out += "color = byteround(last_tex_env_out);\n";
    }

    out += "}";

    return out;
}

std::string GenerateTrivialVertexShader(bool separable_shader) {
    std::string out = "#version 330 core\n";
    if (separable_shader) {
        out += "#extension GL_ARB_separate_shader_objects : enable\n";
    }

    out += "layout(location = " + std::to_string((int)ATTRIBUTE_POSITION) +
           ") in vec4 vert_position;\n";
    out += "layout(location = " + std::to_string((int)ATTRIBUTE_COLOR) + ") in vec4 vert_color;\n";
    out += "layout(location = " + std::to_string((int)ATTRIBUTE_TEXCOORD0) +
           ") in vec2 vert_texcoord0;\n";
    out += "layout(location = " + std::to_string((int)ATTRIBUTE_TEXCOORD1) +
           ") in vec2 vert_texcoord1;\n";
    out += "layout(location = " + std::to_string((int)ATTRIBUTE_TEXCOORD2) +
           ") in vec2 vert_texcoord2;\n";
    out += "layout(location = " + std::to_string((int)ATTRIBUTE_TEXCOORD0_W) +
           ") in float vert_texcoord0_w;\n";
    out += "layout(location = " + std::to_string((int)ATTRIBUTE_NORMQUAT) +
           ") in vec4 vert_normquat;\n";
    out += "layout(location = " + std::to_string((int)ATTRIBUTE_VIEW) + ") in vec3 vert_view;\n";

    out += GetVertexInterfaceDeclaration(true, separable_shader);

    out += UniformBlockDef;

    out += R"(

void main() {
    primary_color = vert_color;
    texcoord0 = vert_texcoord0;
    texcoord1 = vert_texcoord1;
    texcoord2 = vert_texcoord2;
    texcoord0_w = vert_texcoord0_w;
    normquat = vert_normquat;
    view = vert_view;
    gl_Position = vert_position;
    gl_ClipDistance[0] = -vert_position.z; // fixed PICA clipping plane z <= 0
    gl_ClipDistance[1] = dot(clip_coef, vert_position);
}
)";

    return out;
}

boost::optional<std::string> GenerateVertexShader(const Pica::Shader::ShaderSetup& setup,
                                                  const PicaVSConfig& config,
                                                  bool separable_shader) {
    std::string out = "#version 330 core\n";
    if (separable_shader) {
        out += "#extension GL_ARB_separate_shader_objects : enable\n";
    }

    out += Pica::Shader::Decompiler::GetCommonDeclarations();

    std::array<bool, 16> used_regs{};
    auto get_input_reg = [&](u32 reg) -> std::string {
        ASSERT(reg < 16);
        used_regs[reg] = true;
        return "vs_in_reg" + std::to_string(reg);
    };

    auto get_output_reg = [&](u32 reg) -> std::string {
        ASSERT(reg < 16);
        if (config.state.output_map[reg] < config.state.num_outputs) {
            return "vs_out_attr" + std::to_string(config.state.output_map[reg]);
        }
        return "";
    };

    auto program_source_opt = Pica::Shader::Decompiler::DecompileProgram(
        setup.program_code, setup.swizzle_data, config.state.main_offset, get_input_reg,
        get_output_reg, config.state.sanitize_mul, false);

    if (!program_source_opt)
        return boost::none;

    std::string& program_source = program_source_opt.get();

    out += R"(
#define uniforms vs_uniforms
layout (std140) uniform vs_config {
    pica_uniforms uniforms;
};

)";
    // input attributes declaration
    for (std::size_t i = 0; i < used_regs.size(); ++i) {
        if (used_regs[i]) {
            out += "layout(location = " + std::to_string(i) + ") in vec4 vs_in_reg" +
                   std::to_string(i) + ";\n";
        }
    }
    out += "\n";

    // output attributes declaration
    for (u32 i = 0; i < config.state.num_outputs; ++i) {
        out += (separable_shader ? "layout(location = " + std::to_string(i) + ")" : std::string{}) +
               " out vec4 vs_out_attr" + std::to_string(i) + ";\n";
    }

    out += "\nvoid main() {\n";
    for (u32 i = 0; i < config.state.num_outputs; ++i) {
        out += "    vs_out_attr" + std::to_string(i) + " = vec4(0.0, 0.0, 0.0, 1.0);\n";
    }
    out += "\n    exec_shader();\n}\n\n";

    out += program_source;

    return out;
}

static std::string GetGSCommonSource(const PicaGSConfigCommonRaw& config, bool separable_shader) {
    std::string out = GetVertexInterfaceDeclaration(true, separable_shader);
    out += UniformBlockDef;
    out += Pica::Shader::Decompiler::GetCommonDeclarations();

    out += '\n';
    for (u32 i = 0; i < config.vs_output_attributes; ++i) {
        out += (separable_shader ? "layout(location = " + std::to_string(i) + ")" : std::string{}) +
               " in vec4 vs_out_attr" + std::to_string(i) + "[];\n";
    }

    out += R"(
#define uniforms gs_uniforms
layout (std140) uniform gs_config {
    pica_uniforms uniforms;
};

struct Vertex {
)";
    out += "    vec4 attributes[" + std::to_string(config.gs_output_attributes) + "];\n";
    out += "};\n\n";

    auto semantic = [&config](VSOutputAttributes::Semantic slot_semantic) -> std::string {
        u32 slot = static_cast<u32>(slot_semantic);
        u32 attrib = config.semantic_maps[slot].attribute_index;
        u32 comp = config.semantic_maps[slot].component_index;
        if (attrib < config.gs_output_attributes) {
            return "vtx.attributes[" + std::to_string(attrib) + "]." + "xyzw"[comp];
        }
        return "0.0";
    };

    out += "vec4 GetVertexQuaternion(Vertex vtx) {\n";
    out += "    return vec4(" + semantic(VSOutputAttributes::QUATERNION_X) + ", " +
           semantic(VSOutputAttributes::QUATERNION_Y) + ", " +
           semantic(VSOutputAttributes::QUATERNION_Z) + ", " +
           semantic(VSOutputAttributes::QUATERNION_W) + ");\n";
    out += "}\n\n";

    out += "void EmitVtx(Vertex vtx, bool quats_opposite) {\n";
    out += "    vec4 vtx_pos = vec4(" + semantic(VSOutputAttributes::POSITION_X) + ", " +
           semantic(VSOutputAttributes::POSITION_Y) + ", " +
           semantic(VSOutputAttributes::POSITION_Z) + ", " +
           semantic(VSOutputAttributes::POSITION_W) + ");\n";
    out += "    gl_Position = vtx_pos;\n";
    out += "    gl_ClipDistance[0] = -vtx_pos.z;\n"; // fixed PICA clipping plane z <= 0
    out += "    gl_ClipDistance[1] = dot(clip_coef, vtx_pos);\n\n";

    out += "    vec4 vtx_quat = GetVertexQuaternion(vtx);\n";
    out += "    normquat = mix(vtx_quat, -vtx_quat, bvec4(quats_opposite));\n\n";

    out += "    vec4 vtx_color = vec4(" + semantic(VSOutputAttributes::COLOR_R) + ", " +
           semantic(VSOutputAttributes::COLOR_G) + ", " + semantic(VSOutputAttributes::COLOR_B) +
           ", " + semantic(VSOutputAttributes::COLOR_A) + ");\n";
    out += "    primary_color = min(abs(vtx_color), vec4(1.0));\n\n";

    out += "    texcoord0 = vec2(" + semantic(VSOutputAttributes::TEXCOORD0_U) + ", " +
           semantic(VSOutputAttributes::TEXCOORD0_V) + ");\n";
    out += "    texcoord1 = vec2(" + semantic(VSOutputAttributes::TEXCOORD1_U) + ", " +
           semantic(VSOutputAttributes::TEXCOORD1_V) + ");\n\n";

    out += "    texcoord0_w = " + semantic(VSOutputAttributes::TEXCOORD0_W) + ";\n";
    out += "    view = vec3(" + semantic(VSOutputAttributes::VIEW_X) + ", " +
           semantic(VSOutputAttributes::VIEW_Y) + ", " + semantic(VSOutputAttributes::VIEW_Z) +
           ");\n\n";

    out += "    texcoord2 = vec2(" + semantic(VSOutputAttributes::TEXCOORD2_U) + ", " +
           semantic(VSOutputAttributes::TEXCOORD2_V) + ");\n\n";

    out += "    EmitVertex();\n";
    out += "}\n";

    out += R"(
bool AreQuaternionsOpposite(vec4 qa, vec4 qb) {
    return (dot(qa, qb) < 0.0);
}

void EmitPrim(Vertex vtx0, Vertex vtx1, Vertex vtx2) {
    EmitVtx(vtx0, false);
    EmitVtx(vtx1, AreQuaternionsOpposite(GetVertexQuaternion(vtx0), GetVertexQuaternion(vtx1)));
    EmitVtx(vtx2, AreQuaternionsOpposite(GetVertexQuaternion(vtx0), GetVertexQuaternion(vtx2)));
    EndPrimitive();
}
)";

    return out;
};

std::string GenerateFixedGeometryShader(const PicaFixedGSConfig& config, bool separable_shader) {
    std::string out = "#version 330 core\n";
    if (separable_shader) {
        out += "#extension GL_ARB_separate_shader_objects : enable\n\n";
    }

    out += R"(
layout(triangles) in;
layout(triangle_strip, max_vertices = 3) out;

)";

    out += GetGSCommonSource(config.state, separable_shader);

    out += R"(
void main() {
    Vertex prim_buffer[3];
)";
    for (u32 vtx = 0; vtx < 3; ++vtx) {
        out += "    prim_buffer[" + std::to_string(vtx) + "].attributes = vec4[" +
               std::to_string(config.state.gs_output_attributes) + "](";
        for (u32 i = 0; i < config.state.vs_output_attributes; ++i) {
            out += std::string(i == 0 ? "" : ", ") + "vs_out_attr" + std::to_string(i) + "[" +
                   std::to_string(vtx) + "]";
        }
        out += ");\n";
    }
    out += "    EmitPrim(prim_buffer[0], prim_buffer[1], prim_buffer[2]);\n";
    out += "}\n";

    return out;
}

boost::optional<std::string> GenerateGeometryShader(const Pica::Shader::ShaderSetup& setup,
                                                    const PicaGSConfig& config,
                                                    bool separable_shader) {
    std::string out = "#version 330 core\n";
    if (separable_shader) {
        out += "#extension GL_ARB_separate_shader_objects : enable\n";
    }

    if (config.state.num_inputs % config.state.attributes_per_vertex != 0)
        return boost::none;

    switch (config.state.num_inputs / config.state.attributes_per_vertex) {
    case 1:
        out += "layout(points) in;\n";
        break;
    case 2:
        out += "layout(lines) in;\n";
        break;
    case 4:
        out += "layout(lines_adjacency) in;\n";
        break;
    case 3:
        out += "layout(triangles) in;\n";
        break;
    case 6:
        out += "layout(triangles_adjacency) in;\n";
        break;
    default:
        return boost::none;
    }
    out += "layout(triangle_strip, max_vertices = 30) out;\n\n";

    out += GetGSCommonSource(config.state, separable_shader);

    auto get_input_reg = [&](u32 reg) -> std::string {
        ASSERT(reg < 16);
        u32 attr = config.state.input_map[reg];
        if (attr < config.state.num_inputs) {
            return "vs_out_attr" + std::to_string(attr % config.state.attributes_per_vertex) + "[" +
                   std::to_string(attr / config.state.attributes_per_vertex) + "]";
        }
        return "vec4(0.0, 0.0, 0.0, 1.0)";
    };

    auto get_output_reg = [&](u32 reg) -> std::string {
        ASSERT(reg < 16);
        if (config.state.output_map[reg] < config.state.num_outputs) {
            return "output_buffer.attributes[" + std::to_string(config.state.output_map[reg]) + "]";
        }
        return "";
    };

    auto program_source_opt = Pica::Shader::Decompiler::DecompileProgram(
        setup.program_code, setup.swizzle_data, config.state.main_offset, get_input_reg,
        get_output_reg, config.state.sanitize_mul, true);

    if (!program_source_opt)
        return boost::none;

    std::string& program_source = program_source_opt.get();

    out += R"(
Vertex output_buffer;
Vertex prim_buffer[3];
uint vertex_id = 0u;
bool prim_emit = false;
bool winding = false;

void setemit(uint vertex_id_, bool prim_emit_, bool winding_);
void emit();

void main() {
)";
    for (u32 i = 0; i < config.state.num_outputs; ++i) {
        out +=
            "    output_buffer.attributes[" + std::to_string(i) + "] = vec4(0.0, 0.0, 0.0, 1.0);\n";
    }

    // execute shader
    out += "\n    exec_shader();\n\n";

    out += "}\n\n";

    // Put the definition of setemit and emit after main to avoid spurious warning about
    // uninitialized output_buffer in some drivers
    out += R"(
void setemit(uint vertex_id_, bool prim_emit_, bool winding_) {
    vertex_id = vertex_id_;
    prim_emit = prim_emit_;
    winding = winding_;
}

void emit() {
    prim_buffer[vertex_id] = output_buffer;

    if (prim_emit) {
        if (winding) {
            EmitPrim(prim_buffer[1], prim_buffer[0], prim_buffer[2]);
            winding = false;
        } else {
            EmitPrim(prim_buffer[0], prim_buffer[1], prim_buffer[2]);
        }
    }
}
)";

    out += program_source;

    return out;
}

} // namespace GLShader<|MERGE_RESOLUTION|>--- conflicted
+++ resolved
@@ -336,11 +336,7 @@
         if (state.proctex.enable) {
             return "ProcTex()";
         } else {
-<<<<<<< HEAD
-            NGLOG_ERROR(Render_OpenGL, "Using Texture3 without enabling it");
-=======
             NGLOG_DEBUG(Render_OpenGL, "Using Texture3 without enabling it");
->>>>>>> 3cf5c1a5
             return "vec4(0.0)";
         }
     default:
